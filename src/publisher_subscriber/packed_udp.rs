--- conflicted
+++ resolved
@@ -4,11 +4,7 @@
 //! The PackedUdpPublisher sends data as a UDP Datagram to some other PackedUdpSubscriber
 //! 
 
-<<<<<<< HEAD
 use std::{net::UdpSocket, collections::HashMap, hash::Hash, sync::Arc};
-=======
-use std::{net::UdpSocket, collections::HashMap, hash::Hash};
->>>>>>> 2497cdb2
 use std::marker::PhantomData;
 
 use packed_struct::{PackedStruct, PackedStructSlice};
@@ -50,11 +46,7 @@
 pub struct MappedPackedUdpSubscriber<Data: PackedStruct + Send + Clone, K: Eq + Hash, const DATA_SIZE: usize> {
     rx: UdpSocket,
     pub data: HashMap<K, Data>,
-<<<<<<< HEAD
-    hash: Arc<dyn Fn(&Data) -> K>,
-=======
-    hash: Box<dyn Fn(&Data) -> K>,
->>>>>>> 2497cdb2
+    hash: Arc<dyn Fn(&Data) -> K + Send + Sync>,
 }
 
 impl<'a, Data: PackedStruct + Send + Clone> PackedUdpPublisher<'a, Data> {
@@ -119,11 +111,7 @@
     /// 
     /// The from_address field is optional, but if given it will make this subscriber ignore all communcations
     /// except the one from the given address
-<<<<<<< HEAD
     pub fn new(bind_address: &'a str, from_address: Option<&'a str>, hash_function: Arc<dyn Fn(&Data) -> K + Send + Sync>) -> Self {
-=======
-    pub fn new(bind_address: &'a str, from_address: Option<&'a str>, hash_function: Box<dyn Fn(&Data) -> K>) -> Self {
->>>>>>> 2497cdb2
         let socket = UdpSocket::bind(bind_address).expect("couldn't bind to the given address");
         if let Some(from_address) = from_address {
             socket.connect(from_address).expect("couldn't connect to the given address");
@@ -340,11 +328,7 @@
 
     #[test]
     fn test_mapped_packed_udp_subscriber() {
-<<<<<<< HEAD
         let mut subscriber: MappedPackedUdpSubscriber<TestData, u8, 1> = MappedPackedUdpSubscriber::new("127.0.0.1:10012", Some("127.0.0.1:10013"), Arc::new(|data: &TestData| { *data.tiny_int }));
-=======
-        let mut subscriber: MappedPackedUdpSubscriber<TestData, u8, 1> = MappedPackedUdpSubscriber::new("127.0.0.1:10012", Some("127.0.0.1:10013"), Box::new(|data: &TestData| { *data.tiny_int }));
->>>>>>> 2497cdb2
         let mut publisher: PackedUdpPublisher<TestData> = PackedUdpPublisher::new("127.0.0.1:10013", vec!["127.0.0.1:10012"]);
 
         for i in 0..=5u8 {
