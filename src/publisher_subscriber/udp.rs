//!
//! A Network Udp-Based Publisher + Subscriber
//! 
//! The UDP Publisher sends data as a UDP Datagram to some other Subscriber.
//! 

<<<<<<< HEAD
use std::{net::UdpSocket, collections::HashMap, hash::Hash, sync::Arc};
=======
use std::{net::UdpSocket, collections::HashMap, hash::Hash};
>>>>>>> 2497cdb2
use std::marker::PhantomData;

use crate::publisher_subscriber::{Publish, SubscribeRemote, Receive};

/// Basic UDP Publisher Type
/// 
/// Publishers can create subscriptions (in this case add addresses) and will send
/// the same data to each of its subscriptions.  This Publisher will use a UDP socket
/// to send data to the subscribers.
pub struct UdpPublisher<'a, Data: Send + Clone, const DATA_SIZE: usize> {
    tx: UdpSocket,
    addresses: Vec<&'a str>,
    phantom: PhantomData<Data>,
}

/// Basic UDP Subscriber Type
/// 
/// Subscribers will receive data from the subscriber and store only the most recent data.
/// In this case, the UDP Subscriber will listen on a UDP socket connection for incoming traffic.
/// It will then store the most recent datagram (decoded) internally
pub struct  UdpSubscriber<Data: Send + Clone, const DATA_SIZE: usize> {
    rx: UdpSocket,
    pub data: Option<Data>,
}

/// Buffered UDP Subscriber Type
/// 
/// The Buffered UDP Subscriber stores incoming data into a buffer that can be cleared on read 
/// (or whenever the user wants to clear it).
pub struct BufferedUdpSubscriber<Data: Send + Clone, const DATA_SIZE: usize> {
    rx: UdpSocket,
    pub data: Vec<Data>,
}

/// Local Subscriber that stores data in a HashMap
/// 
/// The Hash function is used to map a reference to a piece of data to its corresponding key
/// in the data HashMap.
pub struct MappedUdpSubscriber<Data: Send + Clone, K: Eq + Hash, const DATA_SIZE: usize> {
    rx: UdpSocket,
    pub data: HashMap<K, Data>,
<<<<<<< HEAD
    hash: Arc<dyn Fn(&Data) -> K + Send + Sync>,
=======
    hash: Box<dyn Fn(&Data) -> K>,
>>>>>>> 2497cdb2
}

impl<'a, Data: Send + Clone, const DATA_SIZE: usize> UdpPublisher<'a, Data, DATA_SIZE> {
    /// Creates a new UdpPublisher with a UdpSocket bound to the bind address and a stored
    /// vector of references to the addresses of the subscribers.
    pub fn new(bind_address: &'a str, addresses: Vec<&'a str>) -> Self {
        let socket = UdpSocket::bind(bind_address).expect("couldn't bind to the given address");
        socket.set_nonblocking(true).unwrap();
        
        Self { tx: socket, addresses, phantom: PhantomData }
    }
}

impl<'a, Data: Send + Clone, const DATA_SIZE: usize>  UdpSubscriber<Data, DATA_SIZE> {
    /// Creates a new UdpSubscriber with a UdpSocket bound to the bind address listening to the from
    /// address.
    /// 
    /// To only listen to communication to this bound address with a specific address, set from_address to Some value.
    pub fn new(bind_address: &'a str, from_address: Option<&'a str>) -> Self {
        let socket = UdpSocket::bind(bind_address).expect("couldn't bind to the given address");
        if let Some(from_address) = from_address {
            socket.connect(from_address).expect("couldn't connect to the given address");
        }
        socket.set_nonblocking(true).unwrap();

        Self { rx: socket, data: None }
    }
}

impl<'a, Data: Send + Clone, const DATA_SIZE: usize> BufferedUdpSubscriber<Data, DATA_SIZE> {
    /// Creates a new BufferedUdpSubscriber with a UdpSocket bound to the bind address listening to the
    /// from address.
    /// 
    /// To only listen to communication on a specific address specify the from_address
    pub fn new(bind_address: &'a str, from_address: Option<&'a str>) -> Self {
        let socket = UdpSocket::bind(bind_address).expect("couldn't bind to the given bind address");
        if let Some(from_address) = from_address {
            socket.connect(from_address).expect("couldn't connect to the given address");
        }
        socket.set_nonblocking(true).unwrap();

        Self { rx: socket, data: Vec::new() }
    }
}

impl<'a, Data: Send + Clone, K: Eq + Hash, const DATA_SIZE: usize> MappedUdpSubscriber<Data, K, DATA_SIZE> {
    /// Create a new MappedUdpSubscriber with a UdpSocket bound to the bind address listening to the
    /// from address.
    /// 
    /// To only listen to communication on a specific address specify the from_address
<<<<<<< HEAD
    pub fn new(bind_address: &'a str, from_address: Option<&'a str>, hash_function: Arc<dyn Fn(&Data) -> K + Send + Sync>) -> Self {
=======
    pub fn new(bind_address: &'a str, from_address: Option<&'a str>, hash_function: Box<dyn Fn(&Data) -> K>) -> Self {
>>>>>>> 2497cdb2
        let socket = UdpSocket::bind(bind_address).expect("couldn't bind to the given bind address");
        if let Some(from_address) = from_address {
            socket.connect(from_address).expect("couldn't connect to the given address");
        }
        socket.set_nonblocking(true).unwrap();

        Self {
            rx: socket,
            data: HashMap::new(),
            hash: hash_function,
        }
    }
}

impl<'a, Data: Send + Clone, const DATA_SIZE: usize> Publish<Data> for UdpPublisher<'a, Data, DATA_SIZE> {
    fn send(&mut self, data: Data) {
        let buf: [u8; DATA_SIZE] = unsafe { std::mem::transmute_copy(&data) };
        for address in self.addresses.iter() {
            if let Err(err) = self.tx.send_to(&buf, address) {
                println!("Received Error on Send: {}", err)
            }
        }
    }
}

impl<'a, Data: Send + Clone, const DATA_SIZE: usize> SubscribeRemote<'a> for UdpPublisher<'a, Data, DATA_SIZE> {
    fn add_subscriber(&mut self, address: &'a str) {
        self.addresses.push(address);
    }
}

impl<Data: Send + Clone, const DATA_SIZE: usize> Receive for UdpSubscriber<Data, DATA_SIZE> {
    fn update_data(&mut self) {
        let mut data: Option<Data> = None;
        loop {
            let mut buf = [0u8; DATA_SIZE];
            match self.rx.recv(&mut buf) {
                Ok(_received) => unsafe { data = Some(std::mem::transmute_copy(&buf)); },
                Err(_) => break,
            }
        }
        if let Some(data) = data {
            self.data = Some(data);
        }
    }
}

impl<Data: Send + Clone, const DATA_SIZE: usize> Receive for BufferedUdpSubscriber<Data, DATA_SIZE> {
    fn update_data(&mut self) {
        loop {
            let mut buf = [0u8; DATA_SIZE];
            match self.rx.recv(&mut buf) {
                Ok(_received) => unsafe { self.data.push(std::mem::transmute_copy(&buf)); },
                Err(_) => break,
            }
        }
    }
}

impl<Data: Send + Clone, K: Eq + Hash, const DATA_SIZE: usize> Receive for MappedUdpSubscriber<Data, K, DATA_SIZE> {
    fn update_data(&mut self) {
        loop {
            let mut buf = [0u8; DATA_SIZE];
            match self.rx.recv(&mut buf) {
                Ok(_received) => {
                    let data: Data = unsafe { std::mem::transmute_copy(&buf) };
                    let label = (self.hash)(&data);
                    self.data.insert(label, data);
                },
                Err(_) => break,
            }
        }
    }
}

#[cfg(test)]
mod tests {
    use super::*;
    use std::{thread, time};
    use std::net::{Ipv4Addr, SocketAddr, SocketAddrV4};

    #[test]
    // Test that a udp publisher and subscriber can be created.
    fn test_create_udp_publisher_and_subscriber() {
        let subscriber:  UdpSubscriber<u8, 1> =  UdpSubscriber::new("127.0.0.1:8001", Some("127.0.0.1:8000"));
        let publisher: UdpPublisher<u8, 1> = UdpPublisher::new("127.0.0.1:8000", vec!["127.0.0.1:8001"]);

        assert_eq!(subscriber.rx.local_addr().unwrap(), SocketAddr::V4(SocketAddrV4::new(Ipv4Addr::new(127, 0, 0, 1), 8001)));
        assert_eq!(subscriber.data, None);

        assert_eq!(publisher.tx.local_addr().unwrap(), SocketAddr::V4(SocketAddrV4::new(Ipv4Addr::new(127, 0, 0, 1), 8000)));
        assert_eq!(String::from(publisher.addresses[0]), String::from("127.0.0.1:8001"));
    }

    #[test]
    // Test that a udp publisher and subscriber can send data between each other.
    fn test_send_data_udp_publisher_and_subscriber() {
        let mut subscriber:  UdpSubscriber<u8, 1> =  UdpSubscriber::new("127.0.0.1:8003", Some("127.0.0.1:8002"));
        let mut publisher: UdpPublisher<u8, 1> = UdpPublisher::new("127.0.0.1:8002", vec!["127.0.0.1:8003"]);

        publisher.send(5u8);

        // It takes a bit of time to actually send data so we'll sleep for 10 milliseconds
        thread::sleep(time::Duration::from_millis(10));

        subscriber.update_data();

        assert_eq!(subscriber.data.unwrap(), 5);
    }

    #[test]
    // Test that a udp publisher and subscriber can send multiple pieces of data between each other.
    fn test_send_many_data_udp_publisher_and_subscriber() {
        let mut subscriber:  UdpSubscriber<u8, 1> =  UdpSubscriber::new("127.0.0.1:7001", Some("127.0.0.1:7000"));
        let mut publisher: UdpPublisher<u8, 1> = UdpPublisher::new("127.0.0.1:7000", vec!["127.0.0.1:7001"]);

        for i in 0..=8u8 {
            publisher.send(i);
        }

        thread::sleep(time::Duration::from_millis(10));

        subscriber.update_data();

        assert_eq!(subscriber.data.unwrap(), 8);
    }

    #[test]
    // Test that a buffered udp subscriber can be created.
    fn test_create_buffered_udp_subscriber() {
        let subscriber:  BufferedUdpSubscriber<u8, 1> =  BufferedUdpSubscriber::new("127.0.0.1:9001", Some("127.0.0.1:9000"));
        let publisher: UdpPublisher<u8, 1> = UdpPublisher::new("127.0.0.1:9000", vec!["127.0.0.1:9001"]);

        assert_eq!(subscriber.rx.local_addr().unwrap(), SocketAddr::V4(SocketAddrV4::new(Ipv4Addr::new(127, 0, 0, 1), 9001)));
        assert_eq!(subscriber.data.len(), 0);

        assert_eq!(publisher.tx.local_addr().unwrap(), SocketAddr::V4(SocketAddrV4::new(Ipv4Addr::new(127, 0, 0, 1), 9000)));
        assert_eq!(String::from(publisher.addresses[0]), String::from("127.0.0.1:9001"));
    }

    #[test]
    // Test that a udp publisher can send data to the buffered udp subscriber.
    fn test_send_data_udp_publisher_and_buffered_subscriber() {
        let mut subscriber:  BufferedUdpSubscriber<u8, 1> =  BufferedUdpSubscriber::new("127.0.0.1:9003", Some("127.0.0.1:9002"));
        let mut publisher: UdpPublisher<u8, 1> = UdpPublisher::new("127.0.0.1:9002", vec!["127.0.0.1:9003"]);

        publisher.send(5u8);

        // It takes a bit of time to actually send data
        thread::sleep(time::Duration::from_millis(10));

        subscriber.update_data();

        assert_eq!(subscriber.data.len(), 1);
        assert_eq!(subscriber.data[0], 5);
    }

    #[test]
    // Test that a udp publisher can send multiple pieces of data that are cached by the subscriber
    fn test_send_multiple_data_udp_publisher_and_buffered_subscriber() {
        let mut subscriber:  BufferedUdpSubscriber<u8, 1> =  BufferedUdpSubscriber::new("127.0.0.1:9005", Some("127.0.0.1:9004"));
        let mut publisher: UdpPublisher<u8, 1> = UdpPublisher::new("127.0.0.1:9004", vec!["127.0.0.1:9005"]);

        for i in 0..=8u8 {
            publisher.send(i);
        }

        thread::sleep(time::Duration::from_millis(10));

        subscriber.update_data();

        assert_eq!(subscriber.data.len(), 9);
        for i in 0..=8u8 {
            assert_eq!(subscriber.data[i as usize], i);
        }
    }

    #[test]
    // Test that a mapped udp subscriber can be created and functions as expected
    fn test_mapped_udp_subscriber() {
<<<<<<< HEAD
        let mut subscriber: MappedUdpSubscriber<u8, u8, 1> = MappedUdpSubscriber::new("127.0.0.1:9006", Some("127.0.0.1:9007"), Arc::new(|data: &u8| { data * 3 }));
=======
        let mut subscriber: MappedUdpSubscriber<u8, u8, 1> = MappedUdpSubscriber::new("127.0.0.1:9006", Some("127.0.0.1:9007"), Box::new(|data: &u8| { data * 3 }));
>>>>>>> 2497cdb2
        let mut publisher: UdpPublisher<u8, 1> = UdpPublisher::new("127.0.0.1:9007", vec!["127.0.0.1:9006"]);

        for i in 0..=5u8 {
            publisher.send(i);
        }

        thread::sleep(time::Duration::from_millis(10));

        subscriber.update_data();

        for i in 0..=5u8 {
            assert_eq!(subscriber.data.get(&(i * 3)), Some(i).as_ref());
        }
    }
}<|MERGE_RESOLUTION|>--- conflicted
+++ resolved
@@ -4,11 +4,7 @@
 //! The UDP Publisher sends data as a UDP Datagram to some other Subscriber.
 //! 
 
-<<<<<<< HEAD
 use std::{net::UdpSocket, collections::HashMap, hash::Hash, sync::Arc};
-=======
-use std::{net::UdpSocket, collections::HashMap, hash::Hash};
->>>>>>> 2497cdb2
 use std::marker::PhantomData;
 
 use crate::publisher_subscriber::{Publish, SubscribeRemote, Receive};
@@ -50,11 +46,7 @@
 pub struct MappedUdpSubscriber<Data: Send + Clone, K: Eq + Hash, const DATA_SIZE: usize> {
     rx: UdpSocket,
     pub data: HashMap<K, Data>,
-<<<<<<< HEAD
     hash: Arc<dyn Fn(&Data) -> K + Send + Sync>,
-=======
-    hash: Box<dyn Fn(&Data) -> K>,
->>>>>>> 2497cdb2
 }
 
 impl<'a, Data: Send + Clone, const DATA_SIZE: usize> UdpPublisher<'a, Data, DATA_SIZE> {
@@ -105,11 +97,7 @@
     /// from address.
     /// 
     /// To only listen to communication on a specific address specify the from_address
-<<<<<<< HEAD
     pub fn new(bind_address: &'a str, from_address: Option<&'a str>, hash_function: Arc<dyn Fn(&Data) -> K + Send + Sync>) -> Self {
-=======
-    pub fn new(bind_address: &'a str, from_address: Option<&'a str>, hash_function: Box<dyn Fn(&Data) -> K>) -> Self {
->>>>>>> 2497cdb2
         let socket = UdpSocket::bind(bind_address).expect("couldn't bind to the given bind address");
         if let Some(from_address) = from_address {
             socket.connect(from_address).expect("couldn't connect to the given address");
@@ -290,11 +278,7 @@
     #[test]
     // Test that a mapped udp subscriber can be created and functions as expected
     fn test_mapped_udp_subscriber() {
-<<<<<<< HEAD
         let mut subscriber: MappedUdpSubscriber<u8, u8, 1> = MappedUdpSubscriber::new("127.0.0.1:9006", Some("127.0.0.1:9007"), Arc::new(|data: &u8| { data * 3 }));
-=======
-        let mut subscriber: MappedUdpSubscriber<u8, u8, 1> = MappedUdpSubscriber::new("127.0.0.1:9006", Some("127.0.0.1:9007"), Box::new(|data: &u8| { data * 3 }));
->>>>>>> 2497cdb2
         let mut publisher: UdpPublisher<u8, 1> = UdpPublisher::new("127.0.0.1:9007", vec!["127.0.0.1:9006"]);
 
         for i in 0..=5u8 {
